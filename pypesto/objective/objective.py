--- conflicted
+++ resolved
@@ -162,7 +162,6 @@
     def has_sres(self):
         return callable(self.sres) or self.sres is True
 
-<<<<<<< HEAD
     def check_sensi_orders(self, sensi_orders, mode):
         """
         Check if the objective is able to compute the requested
@@ -180,10 +179,7 @@
                 "Objective cannot be called with sensi_orders={}"
                 " and mode={}".format(sensi_orders, mode))
 
-    def __call__(self, x, sensi_orders: tuple = (0,), mode=MODE_FUN):
-=======
     def __call__(self, x, sensi_orders: tuple = (0, ), mode=MODE_FUN):
->>>>>>> 6cd0bd63
         """
         Method to obtain arbitrary sensitivities. This is the central method
         which is always called, also by the get_* methods.
