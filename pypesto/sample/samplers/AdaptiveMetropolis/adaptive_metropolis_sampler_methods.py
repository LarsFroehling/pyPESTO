--- conflicted
+++ resolved
@@ -7,11 +7,11 @@
 # theory?
 # Sequence typing appropriate? or ndarray for all?
 def update_statistics(
-    mean: Sequence[float],
-    covariance: np.ndarray,
-    sample: Sequence[float],
-    n_sample: int,
-    decay_constant: float
+        mean: Sequence[float],
+        covariance: np.ndarray,
+        sample: Sequence[float],
+        n_sample: int,
+        decay_constant: float
 ) -> Tuple[Sequence[float], np.ndarray]:
     '''
     Update sampling statistics.
@@ -83,10 +83,10 @@
 # argument covariance: expects two dimensional, square, numpy.ndarray of float
 #    (real-valued?)
 def regularize_covariance(
-    covariance: np.ndarray,
-    regularization_factor: float,
-    n_parameters: int,
-    MAGIC_DIVIDING_NUMBER: int = 1
+        covariance: np.ndarray,
+        regularization_factor: float,
+        n_parameters: int,
+        MAGIC_DIVIDING_NUMBER: int = 1
 ) -> np.ndarray:
     '''
     Regularizes the estimated covariance matrix of the sample. Useful if the
@@ -125,21 +125,12 @@
 # remove log_transformation_backward/forward?
 # Is the description for log_acceptance in Returns correct?
 def test_sample(
-<<<<<<< HEAD
         log_posterior_callable: Callable,
         sample: Sequence[float],
         sample0_log_posterior: float,
         lower_bounds: Sequence[float],
         upper_bounds: Sequence[float],
         beta: float
-=======
-    log_posterior_callable: Callable,
-    sample: Sequence[float],
-    sample0_log_posterior: float,
-    lower_bounds: Sequence[float],
-    upper_bounds: Sequence[float],
-    beta: float = 1.
->>>>>>> 768b2611
 ) -> Dict:
     '''
     Determines whether to accept the proposed sample.
@@ -188,12 +179,8 @@
             # next three lines?
             log_transformation_forward = 1 # magic number
             log_transformation_backward = 1 # magic number
-<<<<<<< HEAD
             log_acceptance = (beta
                 *(sample_log_posterior - sample0_log_posterior)
-=======
-            log_acceptance = beta * (sample_log_posterior - sample0_log_posterior
->>>>>>> 768b2611
                 + log_transformation_backward - log_transformation_forward)
             if np.isnan(log_acceptance): # possible if log_posterior_callable
                                          # has numerical issues
@@ -302,16 +289,16 @@
 # covariance_scaling_factor type? Add significance of 23% to documentation?
 # replace parameter_count with len(sample)?
 def estimate_covariance(
-    historical_mean: Sequence[float],
-    historical_covariance: np.ndarray,
-    sample: Sequence[float],
-    threshold_sample: int,
-    decay_constant: float,
-    covariance_scaling_factor,
-    log_acceptance: float,
-    regularization_factor: float,
-    n_parameters: int,
-    n_sample: int
+        historical_mean: Sequence[float],
+        historical_covariance: np.ndarray,
+        sample: Sequence[float],
+        threshold_sample: int,
+        decay_constant: float,
+        covariance_scaling_factor,
+        log_acceptance: float,
+        regularization_factor: float,
+        n_parameters: int,
+        n_sample: int
 ):
     '''
     Update the estimated covariance matrix of the sample.
