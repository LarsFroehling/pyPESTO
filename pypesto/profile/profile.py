--- conflicted
+++ resolved
@@ -86,10 +86,6 @@
 
         Parameters
         ----------
-<<<<<<< HEAD
-
-=======
->>>>>>> 201746b7
         maybe_options: ProfileOptions or dict
         """
         if isinstance(maybe_options, ProfileOptions):
